'use client';

import { useState, useCallback, useEffect, useRef } from 'react';

interface SimilarityScores {
  color: number[][];
  brightness: number[][];
  hog: number[][];
  average: number[][];
}

interface SimilarityResult {
  grid_size: number;
  scores: SimilarityScores;
}

interface Props {
  onClose?: () => void;
}

export default function Similarity({ onClose }: Props) {
  const [patternImage, setPatternImage] = useState<string | null>(null);
  const [gridSize, setGridSize] = useState(10);
  const [loading, setLoading] = useState(false);
  const [result, setResult] = useState<SimilarityResult | null>(null);
  const [selectedMetric, setSelectedMetric] = useState<'average' | 'color' | 'brightness' | 'hog'>('average');
  const [error, setError] = useState<string | null>(null);
  const [showOverlay, setShowOverlay] = useState(false);
  const overlayCanvasRef = useRef<HTMLCanvasElement>(null);

  // Bloquear/desbloquear el viewer cuando se muestra/oculta la matriz
  useEffect(() => {
    if (typeof window === 'undefined') return;

    const handleToggleMapInteraction = (disable: boolean) => {
      const mapContainer = document.querySelector('.leaflet-container');
      if (mapContainer) {
        if (disable) {
          (mapContainer as HTMLElement).style.pointerEvents = 'none';
          console.log('🔒 Map interaction disabled');
        } else {
          (mapContainer as HTMLElement).style.pointerEvents = 'auto';
          console.log('🔓 Map interaction enabled');
        }
      }
    };

    handleToggleMapInteraction(showOverlay);

    return () => {
      // Asegurar que se desbloquea al desmontar
      handleToggleMapInteraction(false);
    };
  }, [showOverlay]);

  // Dibujar la matriz de similitud en el canvas cuando cambie el resultado o la métrica
  useEffect(() => {
    if (!result || !showOverlay || !overlayCanvasRef.current) return;

    const canvas = overlayCanvasRef.current;
    const ctx = canvas.getContext('2d');
    if (!ctx) return;

    // Obtener las dimensiones del viewport
    const viewportWidth = window.innerWidth;
    const viewportHeight = window.innerHeight;

    // Configurar el canvas con las dimensiones del viewport
    canvas.width = viewportWidth;
    canvas.height = viewportHeight;

    // Limpiar el canvas
    ctx.clearRect(0, 0, viewportWidth, viewportHeight);

    // Buscar el contenedor de Leaflet
    const mapContainer = document.querySelector('.leaflet-container') as HTMLElement;
    if (!mapContainer) {
      console.warn('⚠️ Map container not available');
      return;
    }

    // Obtener las dimensiones y posición del contenedor del mapa
    const mapRect = mapContainer.getBoundingClientRect();

    // Buscar la capa de imagen dentro del contenedor (leaflet-image-layer)
    const imageLayer = mapContainer.querySelector('.leaflet-image-layer') as HTMLImageElement;

    let imageLeft = 0;
    let imageTop = 0;
    let imageScreenWidth = viewportWidth;
    let imageScreenHeight = viewportHeight;

    if (imageLayer) {
      // Si encontramos la capa de imagen, usar sus dimensiones y posición
      const imageRect = imageLayer.getBoundingClientRect();
      imageLeft = imageRect.left;
      imageTop = imageRect.top;
      imageScreenWidth = imageRect.width;
      imageScreenHeight = imageRect.height;

      console.log('🎨 Using image layer bounds:', {
        imageLeft,
        imageTop,
        imageScreenWidth,
        imageScreenHeight
      });
    } else {
      // Si no encontramos la imagen específica, usar todo el contenedor del mapa
      imageLeft = mapRect.left;
      imageTop = mapRect.top;
      imageScreenWidth = mapRect.width;
      imageScreenHeight = mapRect.height;

      console.log('🎨 Using map container bounds:', {
        imageLeft,
        imageTop,
        imageScreenWidth,
        imageScreenHeight
      });
    }

    console.log('🎨 Drawing similarity matrix:', {
      viewportWidth,
      viewportHeight,
      imageLeft,
      imageTop,
      imageScreenWidth,
      imageScreenHeight,
      gridSize: result.grid_size
    });

    // Dibujar la matriz de similitud
    const scores = result.scores[selectedMetric];
    const cellWidth = imageScreenWidth / result.grid_size;
    const cellHeight = imageScreenHeight / result.grid_size;

    for (let row = 0; row < result.grid_size; row++) {
      for (let col = 0; col < result.grid_size; col++) {
        const score = scores[row][col];
<<<<<<< HEAD
        
        // Convertir el score (0-1) a un color del espectro amarillo -> azul -> verde
=======

        // Convertir el score (0-1) a un color del espectro azul -> verde -> rojo
>>>>>>> 4b66965c
        const color = scoreToColor(score);

        // Posición de la celda en la pantalla
        const x = imageLeft + col * cellWidth;
        const y = imageTop + row * cellHeight;

        // Dibujar la celda con transparencia
        ctx.fillStyle = color;
        ctx.fillRect(x, y, cellWidth, cellHeight);

        // Dibujar el borde de la celda
        ctx.strokeStyle = 'rgba(255, 255, 255, 0.3)';
        ctx.lineWidth = 1;
        ctx.strokeRect(x, y, cellWidth, cellHeight);

        // Dibujar el número de similitud en el centro de la celda
        const percentage = (score * 100).toFixed(0);
        const fontSize = Math.max(8, Math.min(cellWidth / 4, cellHeight / 4, 16));
        
        ctx.font = `bold ${fontSize}px monospace`;
        ctx.textAlign = 'center';
        ctx.textBaseline = 'middle';
        
        // Sombra para el texto para mejor legibilidad
        ctx.shadowColor = 'rgba(0, 0, 0, 0.8)';
        ctx.shadowBlur = 3;
        ctx.shadowOffsetX = 1;
        ctx.shadowOffsetY = 1;
        
        // Color del texto basado en el fondo
        ctx.fillStyle = score > 0.5 ? 'rgba(255, 255, 255, 0.95)' : 'rgba(255, 255, 255, 0.85)';
        
        // Dibujar el texto en el centro de la celda
        ctx.fillText(`${percentage}%`, x + cellWidth / 2, y + cellHeight / 2);
        
        // Resetear la sombra
        ctx.shadowColor = 'transparent';
        ctx.shadowBlur = 0;
        ctx.shadowOffsetX = 0;
        ctx.shadowOffsetY = 0;
      }
    }
  }, [result, selectedMetric, showOverlay]);

  // Función para convertir score a color (amarillo -> azul -> verde)
  const scoreToColor = (score: number): string => {
    // Asegurar que el score está entre 0 y 1
    const clampedScore = Math.max(0, Math.min(1, score));
<<<<<<< HEAD
    
    // Transparencia más baja para mayor transparencia
    const alpha = 0.35;
    
    if (clampedScore < 0.5) {
      // Amarillo (0) -> Azul (0.5)
      const t = clampedScore / 0.5;
      const r = Math.round(255 * (1 - t));
      const g = Math.round(255 * (1 - t));
      const b = Math.round(255 * t);
=======

    // Transparencia base
    const alpha = 0.6;

    if (clampedScore < 0.25) {
      // Azul (0) -> Cian (0.25)
      const t = clampedScore / 0.25;
      const r = 0;
      const g = Math.round(255 * t);
      const b = 255;
>>>>>>> 4b66965c
      return `rgba(${r}, ${g}, ${b}, ${alpha})`;
    } else {
      // Azul (0.5) -> Verde (1.0)
      const t = (clampedScore - 0.5) / 0.5;
      const r = 0;
      const g = Math.round(255 * t);
      const b = Math.round(255 * (1 - t));
      return `rgba(${r}, ${g}, ${b}, ${alpha})`;
    }
  };

  const handleImageUpload = useCallback((e: React.ChangeEvent<HTMLInputElement>) => {
    const file = e.target.files?.[0];
    if (!file) return;

    const reader = new FileReader();
    reader.onload = (event) => {
      setPatternImage(event.target?.result as string);
      setResult(null);
      setError(null);
    };
    reader.readAsDataURL(file);
  }, []);

  const handleCalculate = async () => {
    if (!patternImage) {
      setError('Please upload a pattern image first');
      return;
    }

    setLoading(true);
    setError(null);
    setShowOverlay(false); // Ocultar overlay anterior si existe

    try {
      const targetImageUrl = `${window.location.origin}/andromeda.jpg`;

      const response = await fetch('http://localhost:8000/similarity', {
        method: 'POST',
        headers: { 'Content-Type': 'application/json' },
        body: JSON.stringify({
          image_path1: patternImage,
          image_path2: targetImageUrl,
          grid_size: gridSize,
        }),
      });

      if (!response.ok) throw new Error(`${response.status} ${response.statusText}`);

      const data: SimilarityResult = await response.json();
      setResult(data);
      setShowOverlay(true); // Mostrar la matriz sobre la imagen
      console.log('Similarity result:', data);
    } catch (err) {
      console.error('Similarity calculation error:', err);
      setError(String(err));
    } finally {
      setLoading(false);
    }
  };

  const handleCloseOverlay = () => {
    setShowOverlay(false);
  };

  const handleClose = () => {
    setShowOverlay(false);
    if (onClose) {
      onClose();
    }
  };

  return (
    <>
      {/* Canvas Overlay para la matriz de similitud */}
      {showOverlay && (
        <div className="fixed inset-0 z-[1000] pointer-events-none">
          <canvas
            ref={overlayCanvasRef}
            className="w-full h-full"
          />
        </div>
      )}

      {/* Botón para cerrar la matriz cuando está visible */}
      {showOverlay && (
        <div className="fixed top-4 right-4 z-[1200]">
          <button
            onClick={handleCloseOverlay}
            className="px-4 py-2 bg-red-500/80 hover:bg-red-500 border border-red-400 rounded-lg text-white font-mono text-sm font-bold shadow-lg transition-all flex items-center gap-2"
          >
            <svg className="w-4 h-4" fill="none" stroke="currentColor" viewBox="0 0 24 24">
              <path strokeLinecap="round" strokeLinejoin="round" strokeWidth={2} d="M6 18L18 6M6 6l12 12" />
            </svg>
            HIDE MATRIX
          </button>
        </div>
      )}

      {/* Aviso cuando la matriz está visible */}
      {showOverlay && (
        <div className="fixed top-20 left-1/2 transform -translate-x-1/2 z-[1200] bg-purple-500/90 border border-purple-400 rounded-lg px-4 py-2 shadow-lg">
          <div className="text-white font-mono text-xs font-bold flex items-center gap-2">
            <div className="w-2 h-2 bg-white rounded-full animate-pulse"></div>
            🔒 Map interaction disabled - Close matrix to re-enable
          </div>
        </div>
      )}

      {/* Control Panel */}
<<<<<<< HEAD
      <div className="absolute top-4 right-4 z-[1100] w-64 bg-black/90 border border-cyan-500/30 rounded-lg shadow-[0_0_20px_rgba(6,182,212,0.2)]">
=======
      <div className="absolute top-[420px] left-4 z-[1100] w-64 bg-black/90 border border-cyan-500/30 rounded-lg shadow-[0_0_20px_rgba(6,182,212,0.2)]">
>>>>>>> 4b66965c
        {/* Header */}
        <div className="p-2.5 border-b border-cyan-500/20 flex items-center justify-between">
          <div className="text-cyan-400 font-mono font-bold text-xs flex items-center gap-1.5">
            <div className="w-1.5 h-1.5 bg-purple-400 rounded-full animate-pulse"></div>
            SIMILARITY
          </div>
          {onClose && (
            <button
              onClick={handleClose}
              className="text-cyan-400/60 hover:text-cyan-400 transition-colors"
            >
              <svg className="w-3 h-3" fill="none" stroke="currentColor" viewBox="0 0 24 24">
                <path strokeLinecap="round" strokeLinejoin="round" strokeWidth={2} d="M6 18L18 6M6 6l12 12" />
              </svg>
            </button>
          )}
        </div>

        {/* Content */}
        <div className="p-2.5 space-y-2.5">
          {/* Pattern Upload */}
          <div>
            <label className="text-cyan-400/70 text-[10px] font-mono block mb-1.5">Pattern Image</label>
            <input
              type="file"
              accept="image/*"
              onChange={handleImageUpload}
              className="hidden"
              id="pattern-upload"
            />
            <label
              htmlFor="pattern-upload"
              className="block w-full py-2 px-3 border border-cyan-500/30 rounded text-center text-cyan-400 text-[10px] font-mono cursor-pointer hover:bg-cyan-500/10 transition-all"
            >
              {patternImage ? '✓ Pattern Loaded' : '📁 Upload Pattern'}
            </label>

            {patternImage && (
              <div className="mt-2 border border-cyan-500/20 rounded overflow-hidden">
                <img src={patternImage} alt="Pattern" className="w-full h-20 object-contain bg-black/50" />
              </div>
            )}
          </div>

          {/* Grid Size */}
          <div>
            <div className="flex justify-between items-center mb-1">
              <label className="text-cyan-400/70 text-[10px] font-mono">Grid Size</label>
              <span className="text-cyan-300 text-[10px] font-mono font-bold">{gridSize}x{gridSize}</span>
            </div>
            <input
              type="range"
              min={5}
              max={20}
              step={1}
              value={gridSize}
              onChange={(e) => setGridSize(Number(e.target.value))}
              className="w-full h-1 bg-cyan-500/20 rounded-lg appearance-none cursor-pointer [&::-webkit-slider-thumb]:appearance-none [&::-webkit-slider-thumb]:w-2.5 [&::-webkit-slider-thumb]:h-2.5 [&::-webkit-slider-thumb]:rounded-full [&::-webkit-slider-thumb]:bg-cyan-400 [&::-webkit-slider-thumb]:cursor-pointer hover:[&::-webkit-slider-thumb]:bg-cyan-300"
            />
          </div>

          {/* Calculate Button */}
          <button
            onClick={handleCalculate}
            disabled={loading || !patternImage}
            className="w-full py-2 bg-purple-500/20 border border-purple-500/50 rounded text-purple-400 text-[11px] font-mono hover:bg-purple-500/30 transition-all disabled:opacity-50 font-bold"
          >
            {loading ? '⟳ CALCULATING...' : '▶ CALCULATE'}
          </button>

          {/* Show/Hide Matrix Button (solo cuando hay resultado) */}
          {result && (
            <button
              onClick={() => setShowOverlay(!showOverlay)}
              className={`w-full py-2 border rounded text-[11px] font-mono transition-all font-bold ${showOverlay
                  ? 'bg-red-500/20 border-red-500/50 text-red-400 hover:bg-red-500/30'
                  : 'bg-green-500/20 border-green-500/50 text-green-400 hover:bg-green-500/30'
                }`}
            >
              {showOverlay ? '👁️ HIDE MATRIX' : '👁️ SHOW MATRIX'}
            </button>
          )}

          {/* Error */}
          {error && (
            <div className="p-2 bg-red-500/10 border border-red-500/30 rounded text-[10px] text-red-400 font-mono">
              ⚠ {error}
            </div>
          )}

          {/* Results */}
          {result && (
            <div className="space-y-2">
              {/* Metric Selector */}
              <div className="flex gap-1">
                {(['average', 'color', 'brightness', 'hog'] as const).map((metric) => (
                  <button
                    key={metric}
                    onClick={() => setSelectedMetric(metric)}
                    className={`flex-1 py-1 rounded text-[9px] font-mono transition-all ${selectedMetric === metric
                        ? 'bg-purple-500/30 border border-purple-500/60 text-purple-300'
                        : 'bg-black/40 border border-purple-500/20 text-purple-400/60 hover:border-purple-500/40'
                      }`}
                  >
                    {metric.toUpperCase()}
                  </button>
                ))}
              </div>
<<<<<<< HEAD
              
              {/* Color Legend */}
              <div className="pt-2 border-t border-cyan-500/30">
                <div className="text-[8px] text-cyan-400/70 mb-1">Color Scale:</div>
                <div className="flex h-3 rounded overflow-hidden">
                  <div className="flex-1" style={{ backgroundColor: 'rgb(255, 255, 0)' }}></div>
                  <div className="flex-1" style={{ backgroundColor: 'rgb(192, 192, 64)' }}></div>
                  <div className="flex-1" style={{ backgroundColor: 'rgb(128, 128, 128)' }}></div>
                  <div className="flex-1" style={{ backgroundColor: 'rgb(64, 128, 192)' }}></div>
                  <div className="flex-1" style={{ backgroundColor: 'rgb(0, 128, 255)' }}></div>
                  <div className="flex-1" style={{ backgroundColor: 'rgb(0, 192, 128)' }}></div>
                  <div className="flex-1" style={{ backgroundColor: 'rgb(0, 255, 0)' }}></div>
                </div>
                <div className="flex justify-between text-[7px] text-cyan-400/50 mt-0.5">
                  <span>0% (Yellow)</span>
                  <span>50% (Blue)</span>
                  <span>100% (Green)</span>
=======

              {/* Stats */}
              <div className="text-[9px] font-mono text-cyan-400/60 p-2 bg-black/50 border border-cyan-500/30 rounded">
                <div className="flex justify-between mb-1">
                  <span>Max:</span>
                  <span className="text-cyan-400 font-bold">
                    {(Math.max(...result.scores[selectedMetric].flat()) * 100).toFixed(1)}%
                  </span>
                </div>
                <div className="flex justify-between mb-2">
                  <span>Avg:</span>
                  <span className="text-cyan-400 font-bold">
                    {(result.scores[selectedMetric].flat().reduce((a, b) => a + b, 0) /
                      (result.grid_size * result.grid_size) * 100).toFixed(1)}%
                  </span>
                </div>

                {/* Color Legend */}
                <div className="pt-2 border-t border-cyan-500/30">
                  <div className="text-[8px] text-cyan-400/70 mb-1">Color Scale:</div>
                  <div className="flex h-3 rounded overflow-hidden">
                    <div className="flex-1" style={{ backgroundColor: 'rgb(0, 0, 255)' }}></div>
                    <div className="flex-1" style={{ backgroundColor: 'rgb(0, 255, 255)' }}></div>
                    <div className="flex-1" style={{ backgroundColor: 'rgb(0, 255, 0)' }}></div>
                    <div className="flex-1" style={{ backgroundColor: 'rgb(255, 255, 0)' }}></div>
                    <div className="flex-1" style={{ backgroundColor: 'rgb(255, 0, 0)' }}></div>
                  </div>
                  <div className="flex justify-between text-[7px] text-cyan-400/50 mt-0.5">
                    <span>0%</span>
                    <span>50%</span>
                    <span>100%</span>
                  </div>
>>>>>>> 4b66965c
                </div>
              </div>
            </div>
          )}
        </div>
      </div>
    </>
  );
}<|MERGE_RESOLUTION|>--- conflicted
+++ resolved
@@ -137,13 +137,8 @@
     for (let row = 0; row < result.grid_size; row++) {
       for (let col = 0; col < result.grid_size; col++) {
         const score = scores[row][col];
-<<<<<<< HEAD
         
         // Convertir el score (0-1) a un color del espectro amarillo -> azul -> verde
-=======
-
-        // Convertir el score (0-1) a un color del espectro azul -> verde -> rojo
->>>>>>> 4b66965c
         const color = scoreToColor(score);
 
         // Posición de la celda en la pantalla
@@ -192,7 +187,6 @@
   const scoreToColor = (score: number): string => {
     // Asegurar que el score está entre 0 y 1
     const clampedScore = Math.max(0, Math.min(1, score));
-<<<<<<< HEAD
     
     // Transparencia más baja para mayor transparencia
     const alpha = 0.35;
@@ -203,18 +197,6 @@
       const r = Math.round(255 * (1 - t));
       const g = Math.round(255 * (1 - t));
       const b = Math.round(255 * t);
-=======
-
-    // Transparencia base
-    const alpha = 0.6;
-
-    if (clampedScore < 0.25) {
-      // Azul (0) -> Cian (0.25)
-      const t = clampedScore / 0.25;
-      const r = 0;
-      const g = Math.round(255 * t);
-      const b = 255;
->>>>>>> 4b66965c
       return `rgba(${r}, ${g}, ${b}, ${alpha})`;
     } else {
       // Azul (0.5) -> Verde (1.0)
@@ -325,11 +307,7 @@
       )}
 
       {/* Control Panel */}
-<<<<<<< HEAD
       <div className="absolute top-4 right-4 z-[1100] w-64 bg-black/90 border border-cyan-500/30 rounded-lg shadow-[0_0_20px_rgba(6,182,212,0.2)]">
-=======
-      <div className="absolute top-[420px] left-4 z-[1100] w-64 bg-black/90 border border-cyan-500/30 rounded-lg shadow-[0_0_20px_rgba(6,182,212,0.2)]">
->>>>>>> 4b66965c
         {/* Header */}
         <div className="p-2.5 border-b border-cyan-500/20 flex items-center justify-between">
           <div className="text-cyan-400 font-mono font-bold text-xs flex items-center gap-1.5">
@@ -438,7 +416,22 @@
                   </button>
                 ))}
               </div>
-<<<<<<< HEAD
+
+            {/* Stats */}
+            <div className="text-[9px] font-mono text-cyan-400/60 p-2 bg-black/50 border border-cyan-500/30 rounded">
+              <div className="flex justify-between mb-1">
+                <span>Max:</span>
+                <span className="text-cyan-400 font-bold">
+                  {(Math.max(...result.scores[selectedMetric].flat()) * 100).toFixed(1)}%
+                </span>
+              </div>
+              <div className="flex justify-between mb-2">
+                <span>Avg:</span>
+                <span className="text-cyan-400 font-bold">
+                  {(result.scores[selectedMetric].flat().reduce((a, b) => a + b, 0) / 
+                    (result.grid_size * result.grid_size) * 100).toFixed(1)}%
+                </span>
+              </div>
               
               {/* Color Legend */}
               <div className="pt-2 border-t border-cyan-500/30">
@@ -456,45 +449,12 @@
                   <span>0% (Yellow)</span>
                   <span>50% (Blue)</span>
                   <span>100% (Green)</span>
-=======
-
-              {/* Stats */}
-              <div className="text-[9px] font-mono text-cyan-400/60 p-2 bg-black/50 border border-cyan-500/30 rounded">
-                <div className="flex justify-between mb-1">
-                  <span>Max:</span>
-                  <span className="text-cyan-400 font-bold">
-                    {(Math.max(...result.scores[selectedMetric].flat()) * 100).toFixed(1)}%
-                  </span>
-                </div>
-                <div className="flex justify-between mb-2">
-                  <span>Avg:</span>
-                  <span className="text-cyan-400 font-bold">
-                    {(result.scores[selectedMetric].flat().reduce((a, b) => a + b, 0) /
-                      (result.grid_size * result.grid_size) * 100).toFixed(1)}%
-                  </span>
-                </div>
-
-                {/* Color Legend */}
-                <div className="pt-2 border-t border-cyan-500/30">
-                  <div className="text-[8px] text-cyan-400/70 mb-1">Color Scale:</div>
-                  <div className="flex h-3 rounded overflow-hidden">
-                    <div className="flex-1" style={{ backgroundColor: 'rgb(0, 0, 255)' }}></div>
-                    <div className="flex-1" style={{ backgroundColor: 'rgb(0, 255, 255)' }}></div>
-                    <div className="flex-1" style={{ backgroundColor: 'rgb(0, 255, 0)' }}></div>
-                    <div className="flex-1" style={{ backgroundColor: 'rgb(255, 255, 0)' }}></div>
-                    <div className="flex-1" style={{ backgroundColor: 'rgb(255, 0, 0)' }}></div>
-                  </div>
-                  <div className="flex justify-between text-[7px] text-cyan-400/50 mt-0.5">
-                    <span>0%</span>
-                    <span>50%</span>
-                    <span>100%</span>
-                  </div>
->>>>>>> 4b66965c
                 </div>
               </div>
             </div>
-          )}
-        </div>
+          </div>
+        )}
+      </div>
       </div>
     </>
   );
